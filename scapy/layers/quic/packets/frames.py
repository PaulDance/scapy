--- conflicted
+++ resolved
@@ -109,7 +109,6 @@
     ]
 
 
-
 class ResetStreamFrame(FrameStorage):
     """
     RESET_STREAM Frame {
@@ -255,11 +254,7 @@
     }
     """
     fields_desc = FrameType.fields_desc.copy() + [
-<<<<<<< HEAD
         QuicVarLenField("maximum_streams", None),
-=======
-        QuicVarLenField("maximum_streams", None), #pas sûr car la max value contenu est à 2^60 contenu, ce qui excède celle d'un int, dépend de la plateforme
->>>>>>> 7200617c
     ]
 
 
@@ -296,13 +291,7 @@
       Maximum Streams (i),
     }
     """
-<<<<<<< HEAD
     fields_desc = MaxStreamsFrame.fields_desc.copy()
-=======
-    fields_desc = FrameType.fields_desc.copy() + [
-        QuicVarLenField("maximum_streams", None), # meme interrogation sur la valeur max stockage
-    ]
->>>>>>> 7200617c
 
 
 class NewConnectionIdFrame(FrameStorage):
@@ -393,11 +382,6 @@
     }
     """
     fields_desc = FrameType.fields_desc.copy()
-
-
-"""
-Extension frame ?
-"""
 
 
 QUIC_FRAME_TYPES = {
